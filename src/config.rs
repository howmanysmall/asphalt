--- conflicted
+++ resolved
@@ -34,10 +34,7 @@
     pub typescript: Option<bool>,
     pub luau: Option<bool>,
     pub style: Option<StyleType>,
-<<<<<<< HEAD
-=======
 }
->>>>>>> 2c891b0a
 
 #[derive(Debug, Deserialize, Serialize)]
 pub struct Config {
