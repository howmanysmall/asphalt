--- conflicted
+++ resolved
@@ -40,10 +40,7 @@
 typescript = true
 luau = true
 style = "flat"
-<<<<<<< HEAD
-=======
 output_name = "assets"
->>>>>>> 2c891b0a
 
 [creator]
 type = "user"
@@ -64,19 +61,8 @@
     -   The directory to output the generated code to. This should probably be somewhere in your game's source folder.
 -   `creator`: Creator
     -   The Roblox creator to upload the assets under.
-<<<<<<< HEAD
--   `typescript`: boolean (optional)
-    -   Generate a Typescript definition file.
--   `luau`: boolean (optional)
-    -   Use the `luau` file extension.
--   `style`: string (optional)
-    -   The code-generation style to use. Defaults to `flat`.
--   `output_name`: string (optional)
-    -   The name for the generated files. Defaults to `assets`.
-=======
 -   `codegen`: Codegen
     -   Code generation options.
->>>>>>> 2c891b0a
 -   `existing`: map<string, ExistingAsset> (optional)
 
 #### Creator
